--- conflicted
+++ resolved
@@ -6,18 +6,12 @@
 import Data.Char                ( isSpace )
 import Data.List                ( foldl' )
 import System.IO
-<<<<<<< HEAD
-
-import System.Process           ( createProcess, proc, runProcess, waitForProcess )
-
-=======
 #if defined(mingw32_HOST_OS)
 import Control.Concurrent       ( threadDelay )
 import System.IO.Error          ( isPermissionError )
 #endif
 import System.Process           ( rawSystem, createProcess, waitForProcess
                                 , proc, CreateProcess(..), StdStream(..) )
->>>>>>> 0f68aff2
 import System.Exit              ( ExitCode(..), exitWith )
 import System.Directory         ( removeFile )
 
@@ -51,20 +45,17 @@
   let cmdLine = prog++" "++unwords args++" >"++outFile
   when flg (hPutStrLn stderr ("Executing: " ++ cmdLine))
   hOut <- openFile outFile WriteMode
-<<<<<<< HEAD
-  process <- runProcess prog ['@':rspFile] Nothing Nothing Nothing (Just hOut) Nothing
-=======
+  process <- runProcess prog  Nothing Nothing Nothing (Just hOut) Nothing
   (_ ,_ ,_ , process) <-
     -- We use createProcess here instead of runProcess since we need to specify
     -- a custom CreateProcess structure to turn on use_process_jobs when
     -- available.
     createProcess
 #if MIN_VERSION_process (1,5,0)
-      (proc prog args){ use_process_jobs = True, std_out = UseHandle  hOut }
+      (proc prog ['@':rspFile]){ use_process_jobs = True, std_out = UseHandle  hOut }
 #else
-      (proc prog args){ std_out = UseHandle hOut }
+      (proc prog ['@':rspFile]){ std_out = UseHandle hOut }
 #endif
->>>>>>> 0f68aff2
   exitStatus <- waitForProcess process
   hClose hOut
   case exitStatus of
